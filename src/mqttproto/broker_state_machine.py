from __future__ import annotations

from collections.abc import Collection, Sequence
from typing import TypeVar

from attrs import define, field

from ._base_client_state_machine import BaseMQTTClientStateMachine, MQTTClientState
from ._exceptions import MQTTProtocolError
from ._types import (
    MQTTConnAckPacket,
    MQTTConnectPacket,
    MQTTDisconnectPacket,
    MQTTPacket,
    MQTTPingRequestPacket,
    MQTTPingResponsePacket,
    MQTTPublishPacket,
    MQTTSubscribeAckPacket,
    MQTTSubscribePacket,
    MQTTUnsubscribeAckPacket,
    MQTTUnsubscribePacket,
<<<<<<< HEAD
    Pattern,
    QoS,
=======
    PropertyType,
>>>>>>> 4f1d93ed
    ReasonCode,
    Subscription,
)

TPacket = TypeVar(
    "TPacket", MQTTPublishPacket, MQTTSubscribePacket, MQTTUnsubscribePacket
)


@define(eq=False)
class MQTTBrokerStateMachine:
    """State machine for an MQTT broker."""

    client_state_machines: dict[str, MQTTBrokerClientStateMachine] = field(
        init=False, factory=dict
    )
    shared_subscriptions: dict[Pattern, dict[str, Subscription]] = field(
        init=False, factory=dict
    )
    retained_messages: dict[str, MQTTPublishPacket] = field(init=False, factory=dict)

    def add_client_session(self, session: MQTTBrokerClientStateMachine) -> None:
        if session.client_id is None:
            raise ValueError("cannot add client session without client id")

        self.client_state_machines[session.client_id] = session

    def remove_client_session(self, session: MQTTBrokerClientStateMachine) -> None:
        if session.client_id is None:
            raise ValueError("cannot add client session without client id")

        # Drop this client's subscriptions

        self.client_state_machines[session.client_id] = session
        drop = []
        for subscr in session._subscriptions:
            dest = self.shared_subscriptions.get(subscr)
            if dest is None:
                continue
            dest.pop(session.client_id, None)
            if not dest:
                drop.append(subscr)
        for subscr in drop:
            del self.shared_subscriptions[subscr]

    def subscribe_session_to(
        self, session: MQTTBrokerClientStateMachine, subscription: Subscription
    ):
        session.subscribed_to(subscription.pattern)
        dest = self.shared_subscriptions.setdefault(subscription.pattern, dict())
        dest[session.client_id] = subscription

    def unsubscribe_session_from(
        self, session: MQTTBrokerClientStateMachine, pattern: Pattern
    ) -> bool:
        """
        Unsubscribe a client from a pattern.

        Return True if the subscription existed.
        """
        session.subscribed_to(pattern)
        dest = self.shared_subscriptions.get(pattern)
        if dest is None:
            return False
        if not dest.pop(session.client_id, None):
            return False
        if not dest:
            del self.shared_subscriptions[pattern]
        return True

    def acknowledge_connect(
        self,
        client_state_machine: MQTTBrokerClientStateMachine,
        packet: MQTTConnectPacket,
        reason_code: ReasonCode,
    ) -> None:
        # Resume a previous session if the client wants to, and there was one to begin
        # with
        session_present = packet.clean_start
        if reason_code is ReasonCode.SUCCESS:
            self.client_state_machines[packet.client_id] = client_state_machine

        client_state_machine.acknowledge_connect(
            reason_code, username=packet.username, session_present=session_present
        )

    def client_disconnected(
        self, client_id: str, packet: MQTTDisconnectPacket | None
    ) -> None:
        """
        Handle a client disconnection.

        :param client_id: ID of the client that disconnected
        :param packet: the ``DISCONNECT`` packet sent by the client, or ``None`` if the
            transport stream was closed

        """
        self.client_state_machines.pop(client_id, None)
        # TODO: remove client from shared subscriptions

    def publish(
        self, source_client_id: str, packet: MQTTPublishPacket
    ) -> Collection[str]:
        """
        Publish a message from the given client to all the appropriate subscribers.

        :param source_client_id: ID of the client that published the message
        :param packet: the ``PUBLISH`` packet sent by the client
        :return: a collection of client IDs to send the publish packet to

        """
        if packet.retain:
            if packet.payload:
                self.retained_messages[packet.topic] = packet
            else:
                self.retained_messages.pop(packet.topic, None)

        recipients: set[str] = set()
        for pattern, clients in self.shared_subscriptions.items():
            if pattern.matches(packet):
                for client_id, subscr in clients.items():
                    client = self.client_state_machines.get(client_id)
                    if not subscr.no_local or source_client_id != client_id:
                        client.deliver_publish(
                            topic=packet.topic,
                            payload=packet.payload,
                            retain=packet.retain,
                            qos=min(packet.qos, subscr.max_qos),
                            user_properties=packet.user_properties,
                        )
                        recipients.add(client.client_id)

        return recipients


@define
class MQTTBrokerClientStateMachine(BaseMQTTClientStateMachine):
    """State machine for the MQTT broker's view of a client session."""

    client_id: str | None = field(init=False, default=None)
    _username: str | None = field(init=False, default=None)
    _subscriptions: set[Pattern] = field(init=False, factory=set)

    @property
    def username(self) -> str | None:
        """The username the client authenticated as."""
        return self._username

    def subscribed_to(self, pattern: Pattern):
        self._subscriptions.add(pattern)

    def unsubscribed_from(self, pattern: Pattern):
        self._subscriptions.discard(pattern)

    def _handle_packet(self, packet: MQTTPacket) -> bool:
        if super()._handle_packet(packet):
            return True

        if isinstance(packet, MQTTPingRequestPacket):
            self._in_require_state(packet, MQTTClientState.CONNECTED)
            MQTTPingResponsePacket().encode(self._out_buffer)
        elif isinstance(packet, (MQTTSubscribePacket, MQTTUnsubscribePacket)):
            self._in_require_state(packet, MQTTClientState.CONNECTED)
            if not self._add_pending_packet(packet):
                return True
        elif isinstance(packet, MQTTConnectPacket):
            self._in_require_state(packet, MQTTClientState.DISCONNECTED)
            self._state = MQTTClientState.CONNECTING
            self.client_id = packet.client_id
        elif isinstance(packet, MQTTDisconnectPacket):
            self._in_require_state(packet, MQTTClientState.CONNECTED)
            self._state = MQTTClientState.DISCONNECTED
        else:
            return False

        return True

    def deliver_publish(
        self,
        topic: str,
        payload: str | bytes,
        *,
        qos: QoS = QoS.AT_MOST_ONCE,
        retain: bool = False,
        user_properties: dict[str, str] | None = None,
    ) -> int | None:
        """
        Deliver a ``PUBLISH`` message to this client if the current state allows it.

        :param topic: topic to publish the message on
        :param payload: the actual message to publish
        :param qos:
        :param retain: ``True`` to send the message to any future subscribers of the
            topic too
        :return: the packet ID if ``qos`` was higher than 0
        """
        self._out_require_state(MQTTClientState.CONNECTED)
        packet_id = self._generate_packet_id() if qos > QoS.AT_MOST_ONCE else None
        packet = MQTTPublishPacket(
            topic=topic,
            payload=payload,
            qos=qos,
            retain=retain,
            packet_id=packet_id,
            user_properties=user_properties or {},
        )
        packet.encode(self._out_buffer)
        if packet.packet_id is not None:
            self._add_pending_packet(packet)

        return packet.packet_id

    def acknowledge_connect(
        self, reason_code: ReasonCode, username: str | None, session_present: bool
    ) -> None:
        """
        Respond to a ``CONNECT`` request by the client.

        :param reason_code: the reason code indicating either success or failure
        :param username: the username the client authenticated as
        :param session_present: ``True`` if a previously existing session was resumed,
            ``False`` if not

        """
        self._out_require_state(MQTTClientState.CONNECTING)
        if reason_code is ReasonCode.SUCCESS:
            self._state = MQTTClientState.CONNECTED
            self._username = username
        else:
            self._state = MQTTClientState.DISCONNECTED

        ack = MQTTConnAckPacket(
            reason_code=reason_code, session_present=session_present
        )
        ack.properties[PropertyType.SUBSCRIPTION_IDENTIFIER_AVAILABLE] = False
        ack.encode(self._out_buffer)

    def acknowledge_subscribe(
        self, packet_id: int, reason_codes: Sequence[ReasonCode]
    ) -> None:
        """
        Respond to a ``SUBSCRIBE`` request by the client.

        :param packet_id: the packet ID from the ``SUBSCRIBE`` packet
        :param reason_codes: the reason code indicating either success or failure for
            the corresponding subscriptions in the original request (**MUST** be in the
            same order to be matched against the correct subscriptions)

        """
        self._out_require_state(MQTTClientState.CONNECTED)
        if not (request := self._pop_pending_packet(packet_id, MQTTSubscribePacket)):
            raise MQTTProtocolError(
                f"attempted to acknowledge a {MQTTSubscribePacket.packet_type._name_} "
                f"that was either never received or has already been acknowledged"
            )

        if len(reason_codes) != len(request.subscriptions):
            raise MQTTProtocolError(
                f"mismatch in the number of reason codes in subscription "
                f"acknowledgement: the request had {len(request.subscriptions)} but "
                f"{len(reason_codes)} reason codes were given in the acknowledgement"
            )

        MQTTSubscribeAckPacket(reason_codes=reason_codes, packet_id=packet_id).encode(
            self._out_buffer
        )

    def acknowledge_unsubscribe(
        self, packet_id: int, reason_codes: Sequence[ReasonCode]
    ) -> None:
        """
        Respond to a ``UNSUBSCRIBE`` request by the client.

        :param packet_id: the packet ID from the ``SUBSCRIBE`` packet
        :param reason_codes: the reason code indicating either success or failure for
            the corresponding subscriptions in the original request (**MUST** be in the
            same order to be matched against the correct subscriptions)

        """
        self._out_require_state(MQTTClientState.CONNECTED)
        if not (request := self._pop_pending_packet(packet_id, MQTTUnsubscribePacket)):
            raise MQTTProtocolError(
                f"attempted to acknowledge a {MQTTUnsubscribePacket.packet_type._name_} "
                f"that was either never received or has already been acknowledged"
            )

        if len(reason_codes) != len(request.patterns):
            raise MQTTProtocolError(
                f"mismatch in the number of reason codes in subscription "
                f"acknowledgement: the request had {len(request.subscriptions)} but "
                f"{len(reason_codes)} reason codes were given in the acknowledgement"
            )

        MQTTUnsubscribeAckPacket(reason_codes=reason_codes, packet_id=packet_id).encode(
            self._out_buffer
        )<|MERGE_RESOLUTION|>--- conflicted
+++ resolved
@@ -19,12 +19,9 @@
     MQTTSubscribePacket,
     MQTTUnsubscribeAckPacket,
     MQTTUnsubscribePacket,
-<<<<<<< HEAD
     Pattern,
+    PropertyType,
     QoS,
-=======
-    PropertyType,
->>>>>>> 4f1d93ed
     ReasonCode,
     Subscription,
 )
