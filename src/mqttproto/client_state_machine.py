--- conflicted
+++ resolved
@@ -37,11 +37,8 @@
         validator=instance_of(str), factory=lambda: f"mqttproto-{uuid4().hex}"
     )
     _ping_pending: bool = field(init=False, default=False)
-<<<<<<< HEAD
     _may_retain: bool = field(init=False, default=True)
-=======
     _maximum_qos: QoS = field(init=False, default=QoS.EXACTLY_ONCE)
->>>>>>> b1b3c014
     _subscriptions: dict[str, Subscription] = field(init=False, factory=dict)
     _subscription_counts: dict[str, int] = field(
         init=False, factory=lambda: defaultdict(lambda: 0)
@@ -79,17 +76,14 @@
                 self._auth_method = cast(
                     str, packet.properties.get(PropertyType.AUTHENTICATION_METHOD)
                 )
-<<<<<<< HEAD
                 self._may_retain = cast(
                     bool, packet.properties.get(PropertyType.RETAIN_AVAILABLE, True)
                 )
-=======
                 self._maximum_qos = cast(
                     QoS,
                     packet.properties.get(PropertyType.MAXIMUM_QOS, QoS.EXACTLY_ONCE),
                 )
 
->>>>>>> b1b3c014
                 self.reset(session_present=packet.session_present)
 
                 # Resend any pending publishes (and set the duplicate flag)
